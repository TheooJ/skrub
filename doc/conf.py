--- conflicted
+++ resolved
@@ -28,19 +28,6 @@
 # Add any Sphinx extension module names here, as strings. They can be
 # extensions coming with Sphinx (named 'sphinx.ext.*') or your custom
 # ones.
-<<<<<<< HEAD
-extensions = ['sphinx.ext.autodoc',
-              'sphinx.ext.autosummary',
-              'sphinx.ext.doctest',
-              'sphinx.ext.intersphinx',
-              'sphinx.ext.mathjax',
-              'sphinx.ext.viewcode',
-              'sphinx.ext.githubpages',
-              'numpydoc',
-              'sphinx.ext.autodoc.typehints',
-              'sphinx_gallery.gen_gallery',
-              ]
-=======
 extensions = [
     'sphinx.ext.autodoc',
     'sphinx.ext.autosummary',
@@ -49,11 +36,10 @@
     'sphinx.ext.mathjax',
     'sphinx.ext.viewcode',
     'sphinx.ext.githubpages',
-     'sphinx.ext.napoleon',
+    'numpydoc',
     'sphinx.ext.autodoc.typehints',
     'sphinx_gallery.gen_gallery',
 ]
->>>>>>> 14121620
 
 try:
     import sphinxext.opengraph
