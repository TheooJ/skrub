"""
Online Gamma-Poisson factorization of string arrays.
The principle is as follows:
    1. Given an input string array X, we build its bag-of-n-grams
       representation V (n_samples, vocab_size).
    2. Instead of using the n-grams counts as encodings, we look for low-
       dimensional representations by modeling n-grams counts as linear
       combinations of topics V = HW, with W (n_topics, vocab_size) the topics
       and H (n_samples, n_topics) the associated activations.
    3. Assuming that n-grams counts follow a Poisson law, we fit H and W to
       maximize the likelihood of the data, with a Gamma prior for the
       activations H to induce sparsity.
    4. In practice, this is equivalent to a non-negative matrix factorization
       with the Kullback-Leibler divergence as loss, and a Gamma prior on H.
       We thus optimize H and W with the multiplicative update method.
"""
import warnings
import numpy as np
from scipy import sparse
from sklearn import __version__ as sklearn_version
from sklearn.utils import check_random_state, gen_batches
from sklearn.utils.extmath import row_norms, safe_sparse_dot
from sklearn.base import BaseEstimator, TransformerMixin
from sklearn.feature_extraction.text import CountVectorizer, HashingVectorizer
from sklearn.cluster import KMeans
from sklearn.neighbors import NearestNeighbors
from sklearn.utils.fixes import _object_dtype_isnan
import pandas as pd
from .utils import check_input
from dirty_cat.utils import Version

<<<<<<< HEAD
if Version(sklearn_version) < Version('0.22'):
=======
if LooseVersion(sklearn_version) <= LooseVersion('0.22'):
>>>>>>> 4c5b7892
    from sklearn.cluster.k_means_ import _k_init
elif Version(sklearn_version) < Version('0.24'):
    from sklearn.cluster._kmeans import _k_init
else:
    from sklearn.cluster import kmeans_plusplus

<<<<<<< HEAD
if Version(sklearn_version) < Version('0.22'):
=======
if LooseVersion(sklearn_version) <= LooseVersion('0.22'):
>>>>>>> 4c5b7892
    from sklearn.decomposition.nmf import _beta_divergence
else:
    from sklearn.decomposition._nmf import _beta_divergence


class GapEncoderColumn(BaseEstimator, TransformerMixin):

    """See GapEncoder's docstring."""

    def __init__(self, n_components=10, batch_size=128, gamma_shape_prior=1.1,
                 gamma_scale_prior=1.0, rho=.95, rescale_rho=False,
                 hashing=False, hashing_n_features=2**12, init='k-means++',
                 tol=1e-4, min_iter=2, max_iter=5, ngram_range=(2, 4),
                 analyzer='char', add_words=False, random_state=None,
                 rescale_W=True, max_iter_e_step=20):

        self.ngram_range = ngram_range
        self.n_components = n_components
        self.gamma_shape_prior = gamma_shape_prior  # 'a' parameter
        self.gamma_scale_prior = gamma_scale_prior  # 'b' parameter
        self.rho = rho
        self.rho_ = self.rho
        self.rescale_rho = rescale_rho
        self.batch_size = batch_size
        self.tol = tol
        self.hashing = hashing
        self.hashing_n_features = hashing_n_features
        self.max_iter = max_iter
        self.min_iter = min_iter
        self.init = init
        self.analyzer = analyzer
        self.add_words = add_words
        self.random_state = check_random_state(random_state)
        self.rescale_W = rescale_W
        self.max_iter_e_step = max_iter_e_step

    def _init_vars(self, X):
        """
        Build the bag-of-n-grams representation V of X and initialize
        the topics W.
        """
        # Init n-grams counts vectorizer
        if self.hashing:
            self.ngrams_count_ = HashingVectorizer(
                 analyzer=self.analyzer, ngram_range=self.ngram_range,
                 n_features=self.hashing_n_features,
                 norm=None, alternate_sign=False)
            if self.add_words: # Init a word counts vectorizer if needed
                self.word_count_ = HashingVectorizer(
                     analyzer='word',
                     n_features=self.hashing_n_features,
                     norm=None, alternate_sign=False)
        else:
            self.ngrams_count_ = CountVectorizer(
                 analyzer=self.analyzer, ngram_range=self.ngram_range,
                 dtype=np.float64)
            if self.add_words:
                self.word_count_ = CountVectorizer(dtype=np.float64)

        # Init H_dict_ with empty dict to train from scratch
        self.H_dict_ = dict()
        # Build the n-grams counts matrix unq_V on unique elements of X
        unq_X, lookup = np.unique(X, return_inverse=True)
        unq_V = self.ngrams_count_.fit_transform(unq_X)
        if self.add_words: # Add word counts to unq_V
            unq_V2 = self.word_count_.fit_transform(unq_X)
            unq_V = sparse.hstack((unq_V, unq_V2), format='csr')

        if not self.hashing: # Build n-grams/word vocabulary
            if Version(sklearn_version) < Version('1.0'):
                self.vocabulary = self.ngrams_count_.get_feature_names()
            else:
                self.vocabulary = self.ngrams_count_.get_feature_names_out()
            if self.add_words:
                if Version(sklearn_version) < Version('1.0'):
                    self.vocabulary = np.concatenate((
                        self.vocabulary,
                        self.word_count_.get_feature_names()
                    ))
                else:
                    self.vocabulary = np.concatenate((
                        self.vocabulary,
                        self.word_count_.get_feature_names_out()
                    ))
        _, self.n_vocab = unq_V.shape
        # Init the topics W given the n-grams counts V
        self.W_, self.A_, self.B_ = self._init_w(unq_V[lookup], X)
        # Init the activations unq_H of each unique input string
        unq_H = _rescale_h(unq_V, np.ones((len(unq_X), self.n_components)))
        # Update self.H_dict_ with unique input strings and their activations
        self.H_dict_.update(zip(unq_X, unq_H))
        if self.rescale_rho:
            # Make update rate per iteration independant of the batch_size
            self.rho_ = self.rho ** (self.batch_size / len(X))
        return unq_X, unq_V, lookup

    def _get_H(self, X):
        """
        Return the bag-of-n-grams representation of X.
        """
        H_out = np.empty((len(X), self.n_components))
        for x, h_out in zip(X, H_out):
            h_out[:] = self.H_dict_[x]
        return H_out

    def _init_w(self, V, X):
        """
        Initialize the topics W.
        If self.init='k-means++', we use the init method of
        sklearn.cluster.KMeans.
        If self.init='random', topics are initialized with a Gamma
        distribution.
        If self.init='k-means', topics are initialized with a KMeans on the
        n-grams counts.
        """
        if self.init == 'k-means++':
            if Version(sklearn_version) < Version('0.24'):
                W = _k_init(
                    V, self.n_components,
                    x_squared_norms=row_norms(V, squared=True),
                    random_state=self.random_state,
                    n_local_trials=None) + .1
            else:
                W, _ = kmeans_plusplus(
                    V, self.n_components,
                    x_squared_norms=row_norms(V, squared=True),
                    random_state=self.random_state,
                    n_local_trials=None)
                W = W + .1 # To avoid restricting topics to few n-grams only
        elif self.init == 'random':
            W = self.random_state.gamma(
                shape=self.gamma_shape_prior, scale=self.gamma_scale_prior,
                size=(self.n_components, self.n_vocab))
        elif self.init == 'k-means':
            prototypes = get_kmeans_prototypes(
                X, self.n_components, analyzer=self.analyzer, random_state=self.random_state)
            W = self.ngrams_count_.transform(prototypes).A + .1
            if self.add_words:
                W2 = self.word_count_.transform(prototypes).A + .1
                W = np.hstack((W, W2))
            # if k-means doesn't find the exact number of prototypes
            if W.shape[0] < self.n_components:
                if Version(sklearn_version) < Version('0.24'):
                    W2 = _k_init(
                        V, self.n_components - W.shape[0],
                        x_squared_norms=row_norms(V, squared=True),
                        random_state=self.random_state,
                        n_local_trials=None) + .1
                else:
                    W2, _ = kmeans_plusplus(
                        V, self.n_components - W.shape[0],
                        x_squared_norms=row_norms(V, squared=True),
                        random_state=self.random_state,
                        n_local_trials=None)
                    W2 = W2 + .1
                W = np.concatenate((W, W2), axis=0)
        else:
            raise AttributeError(
                'Initialization method %s does not exist.' % self.init)
        W /= W.sum(axis=1, keepdims=True)
        A = np.ones((self.n_components, self.n_vocab)) * 1e-10
        B = A.copy()
        return W, A, B

    def fit(self, X, y=None):
        """
        Fit the GapEncoder on batches of X.

        Parameters
        ----------
        X : array-like, shape (n_samples, )
            The string data to fit the model on.
        
        Returns
        -------
        self
        """
        # Check if first item has str or np.str_ type
        assert isinstance(X[0], str), "ERROR: Input data is not string."
        # Make n-grams counts matrix unq_V
        unq_X, unq_V, lookup = self._init_vars(X)
        n_batch = (len(X) - 1) // self.batch_size + 1
        del X
        # Get activations unq_H
        unq_H = self._get_H(unq_X)

        for n_iter_ in range(self.max_iter):
            # Loop over batches
            for i, (unq_idx, idx) in enumerate(batch_lookup(
              lookup, n=self.batch_size)):
                if i == n_batch-1:
                    W_last = self.W_.copy()
                # Update the activations unq_H
                unq_H[unq_idx] = _multiplicative_update_h(
                    unq_V[unq_idx], self.W_, unq_H[unq_idx],
                    epsilon=1e-3, max_iter=self.max_iter_e_step,
                    rescale_W=self.rescale_W,
                    gamma_shape_prior=self.gamma_shape_prior,
                    gamma_scale_prior=self.gamma_scale_prior)
                # Update the topics self.W_
                _multiplicative_update_w(
                    unq_V[idx], self.W_, self.A_, self.B_, unq_H[idx],
                    self.rescale_W, self.rho_)

                if i == n_batch-1:
                    # Compute the norm of the update of W in the last batch
                    W_change = np.linalg.norm(
                        self.W_ - W_last) / np.linalg.norm(W_last)

            if (W_change < self.tol) and (n_iter_ >= self.min_iter - 1):
                break # Stop if the change in W is smaller than the tolerance

        # Update self.H_dict_ with the learned encoded vectors (activations)
        self.H_dict_.update(zip(unq_X, unq_H))
        return self

    def get_feature_names(self, n_labels=3, prefix=''):
        """ Deprecated, use "get_feature_names_out"
        """
        warnings.warn(
            "get_feature_names is deprecated in scikit-learn > 1.0. "
            "use get_feature_names_out instead",
            DeprecationWarning,
            )
        return self.get_feature_names_out(n_labels=n_labels,
                                          prefix=prefix)

    def get_feature_names_out(self, n_labels=3, prefix=''):
        """
        Returns the labels that best summarize the learned components/topics.
        For each topic, labels with highest activations are selected.
        
        Parameters
        ----------
        
        n_labels : int, default=3
            The number of labels used to describe each topic.
        
        Returns
        -------
        
        topic_labels : list of strings
            The labels that best describe each topic.
        
        """
        vectorizer = CountVectorizer()
        vectorizer.fit(list(self.H_dict_.keys()))
        if Version(sklearn_version) < Version('1.0'):
            vocabulary = np.array(vectorizer.get_feature_names())
        else:
            vocabulary = np.array(vectorizer.get_feature_names_out())
        encoding = self.transform(np.array(vocabulary).reshape(-1))
        encoding = abs(encoding)
        encoding = encoding / np.sum(encoding, axis=1, keepdims=True)
        n_components = encoding.shape[1]
        topic_labels = []
        for i in range(n_components):
            x = encoding[:, i]
            labels = vocabulary[np.argsort(-x)[:n_labels]]
            topic_labels.append(labels)
        topic_labels = [prefix + ', '.join(label) for label in topic_labels]
        return topic_labels

    def score(self, X):
        """
        Returns the Kullback-Leibler divergence between the n-grams counts
        matrix V of X, and its non-negative factorization HW.

        Parameters
        ----------
        X : array-like (str), shape (n_samples, )
            The data to encode.

        Returns
        -------
        kl_divergence : float.
            The Kullback-Leibler divergence.
        """
        # Build n-grams/word counts matrix
        unq_X, lookup = np.unique(X, return_inverse=True)
        unq_V = self.ngrams_count_.transform(unq_X)
        if self.add_words:
            unq_V2 = self.word_count_.transform(unq_X)
            unq_V = sparse.hstack((unq_V, unq_V2), format='csr')

        self._add_unseen_keys_to_H_dict(unq_X)
        unq_H = self._get_H(unq_X)
        # Given the learnt topics W, optimize the activations H to fit V = HW
        for slice in gen_batches(n=unq_H.shape[0],
                                 batch_size=self.batch_size):
            unq_H[slice] = _multiplicative_update_h(
                unq_V[slice], self.W_, unq_H[slice],
                epsilon=1e-3, max_iter=self.max_iter_e_step,
                rescale_W=self.rescale_W,
                gamma_shape_prior=self.gamma_shape_prior,
                gamma_scale_prior=self.gamma_scale_prior)
        # Compute the KL divergence between V and HW
        kl_divergence = _beta_divergence(
            unq_V[lookup], unq_H[lookup], self.W_,
            'kullback-leibler', square_root=False)
        return kl_divergence

    def partial_fit(self, X, y=None):
        """
        Partial fit of the GapEncoder on X.
        To be used in a online learning procedure where batches of data are
        coming one by one.

        Parameters
        ----------
        X : array-like, shape (n_samples, )
            The string data to fit the model on.
        
        Returns
        -------
        self
        
        """
        
        # Init H_dict_ with empty dict if it's the first call of partial_fit
        if not hasattr(self, 'H_dict_'):
            self.H_dict_ = dict()
        # Check if first item has str or np.str_ type
        assert isinstance(X[0], str), "ERROR: Input data is not string."
        # Check if it is not the first batch
        if hasattr(self, 'vocabulary'): # Update unq_X, unq_V with new batch
            unq_X, lookup = np.unique(X, return_inverse=True)
            unq_V = self.ngrams_count_.transform(unq_X)
            if self.add_words:
                unq_V2 = self.word_count_.transform(unq_X)
                unq_V = sparse.hstack((unq_V, unq_V2), format='csr')

            unseen_X = np.setdiff1d(unq_X, np.array([*self.H_dict_]))
            unseen_V = self.ngrams_count_.transform(unseen_X)
            if self.add_words:
                unseen_V2 = self.word_count_.transform(unseen_X)
                unseen_V = sparse.hstack((unseen_V, unseen_V2), format='csr')

            if unseen_V.shape[0] != 0:
                unseen_H = _rescale_h(
                    unseen_V, np.ones((len(unseen_X), self.n_components)))
                for x, h in zip(unseen_X, unseen_H):
                    self.H_dict_[x] = h
                del unseen_H
            del unseen_X, unseen_V
        else: # If it is the first batch, call _init_vars to init unq_X, unq_V
            unq_X, unq_V, lookup = self._init_vars(X)

        unq_H = self._get_H(unq_X)
        # Update the activations unq_H
        unq_H = _multiplicative_update_h(
            unq_V, self.W_, unq_H,
            epsilon=1e-3, max_iter=self.max_iter_e_step,
            rescale_W=self.rescale_W,
            gamma_shape_prior=self.gamma_shape_prior,
            gamma_scale_prior=self.gamma_scale_prior)
        # Update the topics self.W_
        _multiplicative_update_w(
            unq_V[lookup], self.W_, self.A_, self.B_,
            unq_H[lookup], self.rescale_W, self.rho_)
        # Update self.H_dict_ with the learned encoded vectors (activations)
        self.H_dict_.update(zip(unq_X, unq_H))
        return self

    def _add_unseen_keys_to_H_dict(self, X):
        """
        Add activations of unseen string categories from X to H_dict.
        """
        unseen_X = np.setdiff1d(X, np.array([*self.H_dict_]))
        if unseen_X.size > 0:
            unseen_V = self.ngrams_count_.transform(unseen_X)
            if self.add_words:
                unseen_V2 = self.word_count_.transform(unseen_X)
                unseen_V = sparse.hstack((unseen_V, unseen_V2), format='csr')

            unseen_H = _rescale_h(
                unseen_V, np.ones((unseen_V.shape[0], self.n_components)))
            self.H_dict_.update(zip(unseen_X, unseen_H))

    def transform(self, X):
        """
        Return the encoded vectors (activations) H of input strings in X.
        Given the learnt topics W, the activations H are tuned to fit V = HW.

        Parameters
        ----------
        X : array-like, shape (n_samples)
            The string data to encode.

        Returns
        -------
        H : 2-d array, shape (n_samples, n_topics)
            Transformed input.
        """
        # Check if first item has str or np.str_ type
        assert isinstance(X[0], str), "ERROR: Input data is not string."
        unq_X = np.unique(X)
        # Build the n-grams counts matrix V for the string data to encode
        unq_V = self.ngrams_count_.transform(unq_X)
        if self.add_words: # Add words counts
            unq_V2 = self.word_count_.transform(unq_X)
            unq_V = sparse.hstack((unq_V, unq_V2), format='csr')
        # Add unseen strings in X to H_dict
        self._add_unseen_keys_to_H_dict(unq_X)
        unq_H = self._get_H(unq_X)
        # Loop over batches
        for slice in gen_batches(n=unq_H.shape[0],
                                 batch_size=self.batch_size):
            # Given the learnt topics W, optimize H to fit V = HW
            unq_H[slice] = _multiplicative_update_h(
                unq_V[slice], self.W_, unq_H[slice],
                epsilon=1e-3, max_iter=100,
                rescale_W=self.rescale_W,
                gamma_shape_prior=self.gamma_shape_prior,
                gamma_scale_prior=self.gamma_scale_prior)
        # Store and return the encoded vectors of X
        self.H_dict_.update(zip(unq_X, unq_H))
        return self._get_H(X)


class GapEncoder(BaseEstimator, TransformerMixin):
    """
    This encoder can be understood as a continuous encoding on a set of latent
    categories estimated from the data. The latent categories are built by
    capturing combinations of substrings that frequently co-occur.

    The GapEncoder supports online learning on batches of data for
    scalability through the partial_fit method.

    Parameters
    ----------

    n_components : int, default=10
        Number of latent categories used to model string data.

    batch_size : int, default=128
        Number of samples per batch.

    gamma_shape_prior : float, default=1.1
        Shape parameter for the Gamma prior distribution.

    gamma_scale_prior : float, default=1.0
        Scale parameter for the Gamma prior distribution.

    rho : float, default=0.95
        Weight parameter for the update of the W matrix.

    rescale_rho : bool, default=False
        If true, use rho ** (batch_size / len(X)) instead of rho to obtain an
        update rate per iteration that is independent of the batch size.

    hashing : bool, default=False
        If true, HashingVectorizer is used instead of CountVectorizer.
        It has the advantage of being very low memory scalable to large
        datasets as there is no need to store a vocabulary dictionary in
        memory.

    hashing_n_features : int, default=2**12
        Number of features for the HashingVectorizer. Only relevant if
        hashing=True.

    init : str, default='k-means++'
        Initialization method of the W matrix.
        Options: {'k-means++', 'random', 'k-means'}.
        If init='k-means++', we use the init method of sklearn.cluster.KMeans.
        If init='random', topics are initialized with a Gamma distribution.
        If init='k-means', topics are initialized with a KMeans on the n-grams
        counts. This usually makes convergence faster but is a bit slower.

    tol : float, default=1e-4
        Tolerance for the convergence of the matrix W.

    min_iter : int, default=2
        Minimum number of iterations on the input data.

    max_iter : int, default=5
        Maximum number of iterations on the input data.

    ngram_range : tuple, default=(2, 4)
        The range of ngram length that will be used to build the
        bag-of-n-grams representation of the input data.

    analyzer : str, default='char'.
        Analyzer parameter for the CountVectorizer/HashingVectorizer.
        Options: {‘word’, ‘char’, ‘char_wb’}, describing whether the matrix V
        to factorize should be made of word counts or character n-gram counts.
        Option ‘char_wb’ creates character n-grams only from text inside word
        boundaries; n-grams at the edges of words are padded with space.

    add_words : bool, default=False
        If true, add the words counts to the bag-of-n-grams representation
        of the input data.

    random_state : int or None, default=None
        Pass an int for reproducible output across multiple function calls.

    rescale_W : bool, default=True
        If true, the weight matrix W is rescaled at each iteration
        to have an l1 norm equal to 1 for each row.

    max_iter_e_step : int, default=20
        Maximum number of iterations to adjust the activations h at each step.

    handle_missing : 'error' or 'empty_impute' (default)
        Whether to raise an error or impute with empty string '' if missing
        values (NaN) are present during fit (default is to impute).
        In the inverse transform, the missing category will be denoted as None.


    Attributes
    ----------

    References
    ----------
    For a detailed description of the method, see
    `Encoding high-cardinality string categorical variables
    <https://hal.inria.fr/hal-02171256v4>`_ by Cerda, Varoquaux (2019).
    
    """

    def __init__(self, n_components=10, batch_size=128, gamma_shape_prior=1.1,
                 gamma_scale_prior=1.0, rho=.95, rescale_rho=False,
                 hashing=False, hashing_n_features=2**12, init='k-means++',
                 tol=1e-4, min_iter=2, max_iter=5, ngram_range=(2, 4),
                 analyzer='char', add_words=False, random_state=None,
                 rescale_W=True, max_iter_e_step=20, handle_missing='zero_impute'):

        self.ngram_range = ngram_range
        self.n_components = n_components
        self.gamma_shape_prior = gamma_shape_prior  # 'a' parameter
        self.gamma_scale_prior = gamma_scale_prior  # 'b' parameter
        self.rho = rho
        self.rho_ = self.rho
        self.rescale_rho = rescale_rho
        self.batch_size = batch_size
        self.tol = tol
        self.hashing = hashing
        self.hashing_n_features = hashing_n_features
        self.max_iter = max_iter
        self.min_iter = min_iter
        self.init = init
        self.analyzer = analyzer
        self.add_words = add_words
        self.random_state = random_state
        self.rescale_W = rescale_W
        self.max_iter_e_step = max_iter_e_step
        self.handle_missing = handle_missing

    def _create_column_gap_encoder(self) -> GapEncoderColumn:
        return GapEncoderColumn(
            ngram_range=self.ngram_range,
            n_components=self.n_components,
            analyzer = self.analyzer,
            gamma_shape_prior=self.gamma_shape_prior,
            gamma_scale_prior=self.gamma_scale_prior,
            rho=self.rho,
            rescale_rho=self.rescale_rho,
            batch_size=self.batch_size,
            tol=self.tol,
            hashing=self.hashing,
            hashing_n_features=self.hashing_n_features,
            max_iter=self.max_iter,
            init=self.init,
            add_words=self.add_words,
            random_state=self.random_state,
            rescale_W=self.rescale_W,
            max_iter_e_step=self.max_iter_e_step,
        )

    def _handle_missing(self, X):
        """
        Imputes missing values with `` or raises an error
        Note: modifies the array in-place.
        """
        if self.handle_missing not in ['error', 'zero_impute']:
            raise ValueError(
                "handle_missing should be either 'error' or "
                f"'zero_impute', got {self.handle_missing!r}"
            )

        missing_mask = _object_dtype_isnan(X)

        if missing_mask.any():
            if self.handle_missing == 'error':
                raise ValueError('Input data contains missing values.')
            elif self.handle_missing == 'zero_impute':
                X[missing_mask] = ''

        return X
            
    def fit(self, X, y=None):
        """
        Fit the GapEncoder on batches of X.

        Parameters
        ----------
        X : array-like, shape (n_samples, n_features)
            The string data to fit the model on.
        
        Returns
        -------
        self
        
        """
        # If X is a dataframe, store its column names
        if isinstance(X, pd.DataFrame):
            self.column_names_ = list(X.columns)
        # Check input data shape
        X = check_input(X)
        X = self._handle_missing(X)
        self.fitted_models_ = []
        for k in range(X.shape[1]):
            col_enc = self._create_column_gap_encoder()
            self.fitted_models_.append(col_enc.fit(X[:, k]))
        return self

    def transform(self, X):
        """
        Return the encoded vectors (activations) H of input strings in X.
        Given the learnt topics W, the activations H are tuned to fit V = HW.
        When X has several columns, they are encoded separately and
        then concatenated.
        
        Remark: calling transform mutliple times in a row on the same
        input X can give slightly different encodings. This is expected
        due to a caching mechanism to speed things up.        

        Parameters
        ----------
        X : array-like, shape (n_samples, n_features)
            The string data to encode.

        Returns
        -------
        H : 2-d array, shape (n_samples, n_topics * n_features)
            Transformed input.
        """
        # Check input data shape
        X = check_input(X)
        X = self._handle_missing(X)
        X_enc = []
        for k in range(X.shape[1]):
            X_enc.append(self.fitted_models_[k].transform(X[:, k]))
        X_enc = np.hstack(X_enc)
        return X_enc

    def partial_fit(self, X, y=None):
        """
        Partial fit of the GapEncoder on X.
        To be used in a online learning procedure where batches of data are
        coming one by one.

        Parameters
        ----------
        X : array-like, shape (n_samples, n_features)
            The string data to fit the model on.
        
        Returns
        -------
        self
        
        """
        # If X is a dataframe, store its column names
        if isinstance(X, pd.DataFrame):
            self.column_names_ = list(X.columns)
        # Check input data shape
        X = check_input(X)
        X = self._handle_missing(X)
        # Init the `GapEncoderColumn` instances if the model was
        # not fitted already.
        if not hasattr(self, 'fitted_models_'):
            self.fitted_models_ = [
                self._create_column_gap_encoder() for _ in range(X.shape[1])
            ]
        for k in range(X.shape[1]):
            self.fitted_models_[k].partial_fit(X[:, k])
        return self

    def get_feature_names_out(self, col_names=None, n_labels=3):
        """
        Returns the labels that best summarize the learned components/topics.
        For each topic, labels with highest activations are selected.
        
        Parameters
        ----------
        
        col_names : {None, list or str}, default=None
            The column names to be added as prefixes before the labels.
            If col_names == None, no prefixes are used.
            If col_names == 'auto', column names are automatically defined:
                - if the input data was a dataframe, its column names are used
                - otherwise, 'col1', ..., 'colN' are used as prefixes
            Prefixes can be manually set by passing a list  for col_names.
            
        n_labels : int, default=3
            The number of labels used to describe each topic.
        
        Returns
        -------
        
        topic_labels : list of strings
            The labels that best describe each topic.
        
        """
        assert hasattr(self, 'fitted_models_'), (
            'ERROR: GapEncoder must be fitted first.')
        # Generate prefixes
        if isinstance(col_names, str) and col_names == 'auto':
            if hasattr(self, 'column_names_'): # Use column names
                prefixes = [s + ': ' for s in self.column_names_]
            else: # Use 'col1: ', ... 'colN: ' as prefixes
                prefixes = [f'col{k}: ' for k in range(len(self.fitted_models_))]
        elif col_names is None:  # Empty prefixes
            prefixes = [''] * len(self.fitted_models_)
        else:
            prefixes = [s + ': ' for s in col_names]
        labels = list()
        for k, enc in enumerate(self.fitted_models_):
            col_labels = enc.get_feature_names_out(n_labels, prefixes[k])
            labels.extend(col_labels)
        return labels
    
    def get_feature_names(
        self, input_features=None, col_names=None, n_labels=3
    ):
        """ Deprecated, use "get_feature_names_out"
        """
        warnings.warn(
            "get_feature_names is deprecated in scikit-learn > 1.0. "
            "use get_feature_names_out instead",
            DeprecationWarning,
            )
        return self.get_feature_names_out(col_names, n_labels)
        

    def score(self, X):
        """
        Returns the sum over the columns of X of the Kullback-Leibler
        divergence between the n-grams counts matrix V of X, and its
        non-negative factorization HW.

        Parameters
        ----------
        X : array-like (str), shape (n_samples, n_features)
            The data to encode.

        Returns
        -------
        kl_divergence : float.
            The Kullback-Leibler divergence.
        """
        X = check_input(X)
        kl_divergence = 0
        for k in range(X.shape[1]):
            kl_divergence += self.fitted_models_[k].score(X[:,k])
        return kl_divergence
        
def _rescale_W(W, A):
    """
    Rescale the topics W to have a L1-norm equal to 1.
    """
    s = W.sum(axis=1, keepdims=True)
    W /= s
    A /= s
    return


def _multiplicative_update_w(Vt, W, A, B, Ht, rescale_W, rho):
    """
    Multiplicative update step for the topics W.
    """
    A *= rho
    A += W * safe_sparse_dot(Ht.T, Vt.multiply(1 / (np.dot(Ht, W) + 1e-10)))
    B *= rho
    B += Ht.sum(axis=0).reshape(-1, 1)
    np.divide(A, B, out=W)
    if rescale_W:
        _rescale_W(W, A)
    return W, A, B


def _rescale_h(V, H):
    """
    Rescale the activations H.
    """
    epsilon = 1e-10  # in case of a document having length=0
    H *= np.maximum(epsilon, V.sum(axis=1).A)
    H /= H.sum(axis=1, keepdims=True)
    return H


def _multiplicative_update_h(Vt, W, Ht, epsilon=1e-3, max_iter=10,
                             rescale_W=False,
                             gamma_shape_prior=1.1, gamma_scale_prior=1.):
    """
    Multiplicative update step for the activations H.
    """
    if rescale_W:
        WT1 = 1 + 1 / gamma_scale_prior
        W_WT1 = W / WT1
    else:
        WT1 = np.sum(W, axis=1) + 1 / gamma_scale_prior
        W_WT1 = W / WT1.reshape(-1, 1)
    const = (gamma_shape_prior - 1) / WT1
    squared_epsilon = epsilon**2
    for vt, ht in zip(Vt, Ht):
        vt_ = vt.data
        idx = vt.indices
        W_WT1_ = W_WT1[:, idx]
        W_ = W[:, idx]
        squared_norm = 1
        for n_iter_ in range(max_iter):
            if squared_norm <= squared_epsilon:
                break
            aux = np.dot(W_WT1_, vt_ / (np.dot(ht, W_) + 1e-10))
            ht_out = ht * aux + const
            squared_norm = np.dot(
                ht_out - ht, ht_out - ht) / np.dot(ht, ht)
            ht[:] = ht_out
    return Ht


def batch_lookup(lookup, n=1):
    """ Make batches of the lookup array. """
    len_iter = len(lookup)
    for idx in range(0, len_iter, n):
        indices = lookup[slice(idx, min(idx + n, len_iter))]
        unq_indices = np.unique(indices)
        yield (unq_indices, indices)


def get_kmeans_prototypes(X, n_prototypes, analyzer='char', hashing_dim=128,
                          ngram_range=(2, 4), sparse=False,
                          sample_weight=None, random_state=None):
    """
    Computes prototypes based on:
      - dimensionality reduction (via hashing n-grams)
      - k-means clustering
      - nearest neighbor
    """
    vectorizer = HashingVectorizer(analyzer=analyzer, norm=None,
                                   alternate_sign=False,
                                   ngram_range=ngram_range,
                                   n_features=hashing_dim)
    projected = vectorizer.transform(X)
    if not sparse:
        projected = projected.toarray()
    kmeans = KMeans(n_clusters=n_prototypes, random_state=random_state)
    kmeans.fit(projected, sample_weight=sample_weight)
    centers = kmeans.cluster_centers_
    neighbors = NearestNeighbors()
    neighbors.fit(projected)
    indexes_prototypes = np.unique(neighbors.kneighbors(centers, 1)[-1])
    return np.sort(X[indexes_prototypes])<|MERGE_RESOLUTION|>--- conflicted
+++ resolved
@@ -16,6 +16,7 @@
 """
 import warnings
 import numpy as np
+from distutils.version import LooseVersion
 from scipy import sparse
 from sklearn import __version__ as sklearn_version
 from sklearn.utils import check_random_state, gen_batches
@@ -29,22 +30,14 @@
 from .utils import check_input
 from dirty_cat.utils import Version
 
-<<<<<<< HEAD
 if Version(sklearn_version) < Version('0.22'):
-=======
-if LooseVersion(sklearn_version) <= LooseVersion('0.22'):
->>>>>>> 4c5b7892
     from sklearn.cluster.k_means_ import _k_init
 elif Version(sklearn_version) < Version('0.24'):
     from sklearn.cluster._kmeans import _k_init
 else:
     from sklearn.cluster import kmeans_plusplus
 
-<<<<<<< HEAD
 if Version(sklearn_version) < Version('0.22'):
-=======
-if LooseVersion(sklearn_version) <= LooseVersion('0.22'):
->>>>>>> 4c5b7892
     from sklearn.decomposition.nmf import _beta_divergence
 else:
     from sklearn.decomposition._nmf import _beta_divergence
