--- conflicted
+++ resolved
@@ -307,19 +307,12 @@
         """
         Get the most frequent category prototypes.
 
-<<<<<<< HEAD
     def get_most_frequent(self, prototypes):
         """ Get the most frequent category prototypes
 
         Parameters
         ----------
         prototypes : the list of values for a category variable
-=======
-        Parameters
-        ----------
-        prototypes : typing.List[str]
-            The list of values for a category variable.
->>>>>>> 14121620
 
         Returns
         -------
@@ -337,11 +330,6 @@
         ----------
         X : array-like, shape [n_samples, n_features]
             The data to determine the categories of each feature.
-<<<<<<< HEAD
-=======
-        y : None
-            Unused, only here for compatibility.
->>>>>>> 14121620
 
         Returns
         -------
