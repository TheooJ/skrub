"""

This class implements the SuperVectorizer, which is a preprocessor used to
automatically apply encoders to different types of data, without the need to
manually categorize them beforehand, or construct complex Pipelines.

"""

# Author: Lilian Boulard <lilian@boulard.fr> | https://github.com/LilianBoulard

import sklearn

import numpy as np
import pandas as pd

from warnings import warn
from typing import Union, Optional, List
from distutils.version import LooseVersion

from sklearn.base import BaseEstimator
from sklearn.compose import ColumnTransformer
from sklearn.preprocessing import OneHotEncoder

<<<<<<< HEAD
from dirty_cat import GapEncoder, DatetimeEncoder
=======
from dirty_cat import GapEncoder
>>>>>>> fb0a1c42

_sklearn_loose_version = LooseVersion(sklearn.__version__)


def _has_missing_values(df: Union[pd.DataFrame, pd.Series]) -> bool:
    """
    Returns True if `array` contains missing values, False otherwise.
    """
    return any(df.isnull())


def _replace_missing_in_col(df: pd.Series, value: str = "missing") -> pd.Series:
    """
    Takes a Series with string data, replaces the missing values, and returns it.
    """
    dtype_name = df.dtype.name

    if dtype_name == 'category' and (value not in df.cat.categories):
        df = df.cat.add_categories(value)
    df = df.fillna(value=value)
    return df


class SuperVectorizer(ColumnTransformer):
    """
    Easily transforms a heterogeneous data table (such as a dataframe) to
    a numerical array for machine learning. For this it transforms each
    column depending on its data type.
    It provides a simplified interface for scikit-learn's `ColumnTransformer`.

    .. versionadded:: 0.2.0

    Parameters
    ----------

    cardinality_threshold: int, default=40
        Two lists of features will be created depending on this value: strictly
        under this value, the low cardinality categorical values, and above or
        equal, the high cardinality categorical values.
        Different encoders will be applied to these two groups, defined by
        the parameters `low_card_cat_transformer` and
        `high_card_cat_transformer` respectively.

    low_card_cat_transformer: Transformer or str or None, default=OneHotEncoder()
        Transformer used on categorical/string features with low cardinality
        (threshold is defined by `cardinality_threshold`).
        Can either be a transformer object instance (e.g. `OneHotEncoder()`),
        a `Pipeline` containing the preprocessing steps,
        None to apply `remainder`, 'drop' for dropping the columns,
        or 'passthrough' to return the unencoded columns.

    high_card_cat_transformer: Transformer or str or None, default=GapEncoder(n_components=30)
        Transformer used on categorical/string features with high cardinality
        (threshold is defined by `cardinality_threshold`).
        Can either be a transformer object instance (e.g. `GapEncoder()`),
        a `Pipeline` containing the preprocessing steps,
        None to apply `remainder`, 'drop' for dropping the columns,
        or 'passthrough' to return the unencoded columns.

    numerical_transformer: Transformer or str or None, default=None
        Transformer used on numerical features.
        Can either be a transformer object instance (e.g. `StandardScaler()`),
        a `Pipeline` containing the preprocessing steps,
        None to apply `remainder`, 'drop' for dropping the columns,
        or 'passthrough' to return the unencoded columns.

    datetime_transformer: Transformer or str or None, default=DatetimeEncoder()
        Transformer used on datetime features.
        Can either be a transformer object instance (e.g. `DatetimeEncoder()`),
        a `Pipeline` containing the preprocessing steps,
        None to apply `remainder`, 'drop' for dropping the columns,
        or 'passthrough' to return the unencoded columns.

    auto_cast: bool, default=True
        If set to `True`, will try to convert each column to the best possible
        data type (dtype).

    impute_missing: str, default='auto'
        When to impute missing values in string columns.
        'auto' will impute missing values if it's considered appropriate
        (we are using an encoder that does not support missing values and/or
        specific versions of pandas, numpy and scikit-learn).
        'force' will impute all missing values.
        'skip' will not impute at all.
        When imputed, missing values are replaced by the string 'missing'.
        See also attribute `imputed_columns_`.
        
    remainder : {'drop', 'passthrough'} or estimator, default='drop'
        By default, only the specified columns in `transformers` are
        transformed and combined in the output, and the non-specified
        columns are dropped. (default of ``'drop'``).
        By specifying ``remainder='passthrough'``, all remaining columns that
        were not specified in `transformers` will be automatically passed
        through. This subset of columns is concatenated with the output of
        the transformers.
        By setting ``remainder`` to be an estimator, the remaining
        non-specified columns will use the ``remainder`` estimator. The
        estimator must support :term:`fit` and :term:`transform`.
        Note that using this feature requires that the DataFrame columns
        input at :term:`fit` and :term:`transform` have identical order.
        
    sparse_threshold: float, default=0.3
        If the output of the different transformers contains sparse matrices,
        these will be stacked as a sparse matrix if the overall density is
        lower than this value. Use sparse_threshold=0 to always return dense. 
        When the transformed output consists of all dense data, the stacked result
        will be dense, and this keyword will be ignored.
        
    n_jobs : int, default=None
        Number of jobs to run in parallel.
        ``None`` means 1 unless in a :obj:`joblib.parallel_backend` context.
        ``-1`` means using all processors.
        
    transformer_weights : dict, default=None
        Multiplicative weights for features per transformer. The output of the
        transformer is multiplied by these weights. Keys are transformer names,
        values the weights.
        
    verbose : bool, default=False
        If True, the time elapsed while fitting each transformer will be
        printed as it is completed

    Attributes
    ----------

    transformers_: List[Tuple[str, Union[str, BaseEstimator], Union[str, int]]]
        The final distribution of columns.
        List of three-tuple containing
        (1) the name of the category
        (2) the encoder/transformer instance which will be applied
        or "passthrough" or "drop"
        (3) the list of column names or index

    columns_: List[Union[str, int]]
        The column names of fitted array.

    types_: Dict[str, type]
        A mapping of inferred types per column.
        Key is the column name, value is the inferred dtype.

    imputed_columns_: List[str]
        The list of columns in which we imputed the missing values.

    """

    # Override required parameters
    _required_parameters = []
    OptionalEstimator = Optional[Union[BaseEstimator, str]]

    def __init__(self, *,
                 cardinality_threshold: int = 40,
                 low_card_cat_transformer: Optional[Union[BaseEstimator, str]] = OneHotEncoder(),
                 high_card_cat_transformer: Optional[Union[BaseEstimator, str]] = GapEncoder(n_components=30),
                 numerical_transformer: Optional[Union[BaseEstimator, str]] = None,
                 datetime_transformer: Optional[Union[BaseEstimator, str]] = DatetimeEncoder(),
                 auto_cast: bool = True,
                 impute_missing: str = 'auto',
                 # Following parameters are inherited from ColumnTransformer
                 remainder: str = 'passthrough',
                 sparse_threshold: float = 0.3,
                 n_jobs: int = None,
                 transformer_weights=None,
                 verbose: bool = False,
                 ):
        super().__init__(transformers=[])

        self.cardinality_threshold = cardinality_threshold
        self.low_card_cat_transformer = low_card_cat_transformer
        self.high_card_cat_transformer = high_card_cat_transformer
        self.numerical_transformer = numerical_transformer
        self.datetime_transformer = datetime_transformer
        self.auto_cast = auto_cast
        self.impute_missing = impute_missing

        self.remainder = remainder
        self.sparse_threshold = sparse_threshold
        self.n_jobs = n_jobs
        self.transformer_weights = transformer_weights
        self.verbose = verbose

    @staticmethod
    def _auto_cast(X: pd.DataFrame) -> pd.DataFrame:
        """
        Takes a dataframe and tries to convert its columns to the best
        possible data type.

        Parameters
        ----------
        X : {dataframe} of shape (n_samples, n_features)
            The data to be transformed.

        Returns
        -------
        pd.DataFrame
            The same pandas DataFrame, with its columns casted to the best possible
            data type.
        """
        from pandas.core.dtypes.base import ExtensionDtype

        # Handle missing values
        for col in X.columns:
            contains_missing: bool = _has_missing_values(X[col])
            # Convert pandas' NaN value (pd.NA) to numpy NaN value (np.nan)
            # because the former tends to raise all kind of issues when dealing
            # with scikit-learn (as of version 0.24).
            if contains_missing:
                # Some numerical dtypes like Int64 or Float64 only support
                # pd.NA so they must be converted to np.float64 before.
                if pd.api.types.is_numeric_dtype(X[col]):
                    X[col] = X[col].astype(np.float64)
                X[col].fillna(value=np.nan, inplace=True)
        STR_NA_VALUES = ['null', '', '1.#QNAN', '#NA', 'nan', '#N/A N/A', '-1.#QNAN', '<NA>', '-1.#IND', '-nan', 'n/a',
                         '-NaN', '1.#IND', 'NULL', 'NA', 'N/A', '#N/A', 'NaN']  # taken from pandas.io.parsers (version 1.1.4)
        X = X.replace(STR_NA_VALUES + [None, "?", "..."],
                      np.nan)
        X = X.replace(r'^\s+$', np.nan, regex=True) # replace whitespace only

        # Convert to best possible data type
        for col in X.columns:
            if not pd.api.types.is_datetime64_any_dtype(X[col]): # we don't want to cast datetime64
                try:
                    X[col] = pd.to_numeric(X[col], errors='raise')
                except:
                    # Only try to convert to datetime if the variable isn't numeric.
                    try:
                        X[col] = pd.to_datetime(X[col], errors='raise')
                    except:
                        pass
            # Cast pandas dtypes to numpy dtypes
            # for earlier versions of sklearn
            if issubclass(X[col].dtype.__class__, ExtensionDtype):
                try:
                    X[col] = X[col].astype(X[col].dtype.type, errors='ignore')
                except (TypeError, ValueError):
                    pass
        return X

    def transform(self, X) -> np.ndarray:
        """Transform X by applying transformers on each column, then concatenate results.

        Parameters
        ----------
        X : {array-like, dataframe} of shape (n_samples, n_features)
            The data to be transformed.

        Returns
        -------
        X_t : {array-like, sparse matrix} of \
                shape (n_samples, sum_n_components)
            hstack of results of transformers. sum_n_components is the
            sum of n_components (output dimension) over transformers. If
            any result is a sparse matrix, everything will be converted to
            sparse matrices.

        """
        if not isinstance(X, pd.DataFrame):
            X = pd.DataFrame(X)
        else:
            # Create a copy to avoid altering the original data.
            X = X.copy()
        # Auto cast the imported data to avoid having issues with
        # `object` dtype when we will cast columns to the fitted types.
        if self.auto_cast:
            X = self._auto_cast(X)
            self.types_ = {c: t for c, t in zip(X.columns, X.dtypes)}
        if X.shape[1] != len(self.columns_):
            raise ValueError("Passed array does not match column count of "
                             f"array seen at fit time. Got {X.shape[1]} "
                             f"columns, expected {len(self.columns_)}")

        # If the DataFrame does not have named columns already,
        # apply the learnt columns
        if pd.api.types.is_numeric_dtype(X.columns):
            X.columns = self.columns_

        for col in self.imputed_columns_:
            X[col] = _replace_missing_in_col(X[col])

        return super().transform(X)

    def fit_transform(self, X, y=None):
        """
        Fit all transformers, transform the data, and concatenate results.

        Parameters
        ----------
        X: {array-like, dataframe} of shape (n_samples, n_features)
            Input data, of which specified subsets are used to fit the
            transformers.

        y: array-like of shape (n_samples,), default=None
            Targets for supervised learning.

        Returns
        -------
        X_t: {array-like, sparse matrix} of shape (n_samples, sum_n_components)
            hstack of results of transformers. sum_n_components is the
            sum of n_components (output dimension) over transformers. If
            any result is a sparse matrix, everything will be converted to
            sparse matrices.

        Raises
        ------
        RuntimeError
            If no transformers could be constructed,
            usually because transformers passed do not match any column.
            To fix the issue, try passing the least amount of None as encoders.
        """
        # Convert to pandas DataFrame if not already.
        if not isinstance(X, pd.DataFrame):
            X = pd.DataFrame(X)
        else:
            # Create a copy to avoid altering the original data.
            X = X.copy()

        self.columns_ = X.columns
        # If auto_cast is True, we'll find and apply the best possible type
        # to each column.
        # We'll keep the results so we can apply the types in transform.
        if self.auto_cast:
            X = self._auto_cast(X)
            self.types_ = {c: t for c, t in zip(X.columns, X.dtypes)}

        # Select columns by dtype
        numeric_columns = X.select_dtypes(include=['int', 'float']).columns.to_list()
        categorical_columns = X.select_dtypes(include=['string', 'object', 'category']).columns.to_list()
        datetime_columns = X.select_dtypes(include='datetime').columns.to_list()

        # Divide categorical columns by cardinality
        low_card_cat_columns = [
            col for col in categorical_columns
            if X[col].nunique() < self.cardinality_threshold
        ]
        high_card_cat_columns = [
            col for col in categorical_columns
            if X[col].nunique() >= self.cardinality_threshold
        ]

        # Next part: construct the transformers
        # Create the list of all the transformers.
        all_transformers = [
            ('numeric', self.numerical_transformer, numeric_columns),
            ('datetime', self.datetime_transformer, datetime_columns),
            ('low_card_cat', self.low_card_cat_transformer, low_card_cat_columns),
            ('high_card_cat', self.high_card_cat_transformer, high_card_cat_columns),
        ]
        # We will now filter this list, by keeping only the ones with:
        # - at least one column
        # - a valid encoder or string (filter out if None)
        self.transformers = []
        for trans in all_transformers:
            name, enc, cols = trans  # Unpack
            if len(cols) > 0 and enc is not None:
                self.transformers.append(trans)

        if len(self.transformers) == 0:
            raise RuntimeError('No transformers could be generated !')

        self.imputed_columns_ = []
        if _has_missing_values(X):

            if self.impute_missing == 'force':
                for col in X.columns:
                    # Do not impute numeric columns
                    if not pd.api.types.is_numeric_dtype(X[col]):
                        X[col] = _replace_missing_in_col(X[col])
                        self.imputed_columns_.append(col)

            elif self.impute_missing == 'skip':
                pass

            elif self.impute_missing == 'auto':
                for name, trans, cols in all_transformers:
                    # At each iteration, we'll manipulate a boolean,
                    # and depending on its value at the end of the loop,
                    # we will or will not replace the missing values in
                    # the columns.
                    impute: bool = False

                    if isinstance(trans, OneHotEncoder) \
                            and _sklearn_loose_version < LooseVersion('0.24'):
                        impute = True

                    if impute:
                        for col in cols:
                            # Do not impute numeric columns
                            if not pd.api.types.is_numeric_dtype(X[col]):
                                X[col] = _replace_missing_in_col(X[col])
                                self.imputed_columns_.append(col)

            else:
                raise ValueError(
                    "Invalid value for `impute_missing`, expected any of "
                    f"{'auto', 'force', 'skip'}, got {self.impute_missing!r}."
                )

        # If there was missing values imputation, we cast the DataFrame again,
        # as pandas give different types depending whether a column has
        # missing values or not.
        if self.imputed_columns_:
            X = self._auto_cast(X)

        if self.verbose:
            print(f'[SuperVectorizer] Assigned transformers: {self.transformers}')

        return super().fit_transform(X, y)

    def get_feature_names_out(self, input_features=None) -> List[str]:
        """
        Returns clean feature names with format
        "<column_name>_<value>" if encoded by OneHotEncoder or alike,
        e.g. "job_title_Police officer",
        or "<column_name>" if not encoded.
        """
        if _sklearn_loose_version < LooseVersion('0.23'):
            try:
                if _sklearn_loose_version < LooseVersion('1.0'):
                    ct_feature_names = super().get_feature_names()
                else:
                    ct_feature_names = super().get_feature_names_out()
            except NotImplementedError:
                raise NotImplementedError(
                    'Prior to sklearn 0.23, get_feature_names with '
                    '"passthrough" is unsupported. To use the method, '
                    'either make sure there is no "passthrough" in the '
                    'transformers, or update your copy of scikit-learn.'
                )
        else:
            if _sklearn_loose_version < LooseVersion('1.0'):
                ct_feature_names = super().get_feature_names()
            else:
                ct_feature_names = super().get_feature_names_out()
        all_trans_feature_names = []

        for name, trans, cols, _ in self._iter(fitted=True):
            if isinstance(trans, str):
                if trans == 'drop':
                    continue
                elif trans == 'passthrough':
                    if all(isinstance(col, int) for col in cols):
                        cols = [self.columns_[i] for i in cols]
                    all_trans_feature_names.extend(cols)
                continue
            if not hasattr(trans, 'get_feature_names'):
                all_trans_feature_names.extend(cols)
            else:
                trans_feature_names = trans.get_feature_names(cols)
                all_trans_feature_names.extend(trans_feature_names)

        if len(ct_feature_names) != len(all_trans_feature_names):
            warn('Could not extract clean feature names ; returning defaults.')
            return ct_feature_names

        return all_trans_feature_names
    
    def get_feature_names(self) -> List[str]:
        """ Deprecated, use "get_feature_names_out"
        """
        warn(
            "get_feature_names is deprecated in scikit-learn > 1.0. "
            "use get_feature_names_out instead",
            DeprecationWarning,
            )
        return self.get_feature_names_out()<|MERGE_RESOLUTION|>--- conflicted
+++ resolved
@@ -21,11 +21,7 @@
 from sklearn.compose import ColumnTransformer
 from sklearn.preprocessing import OneHotEncoder
 
-<<<<<<< HEAD
 from dirty_cat import GapEncoder, DatetimeEncoder
-=======
-from dirty_cat import GapEncoder
->>>>>>> fb0a1c42
 
 _sklearn_loose_version = LooseVersion(sklearn.__version__)
 
@@ -112,7 +108,7 @@
         'skip' will not impute at all.
         When imputed, missing values are replaced by the string 'missing'.
         See also attribute `imputed_columns_`.
-        
+
     remainder : {'drop', 'passthrough'} or estimator, default='drop'
         By default, only the specified columns in `transformers` are
         transformed and combined in the output, and the non-specified
@@ -126,24 +122,24 @@
         estimator must support :term:`fit` and :term:`transform`.
         Note that using this feature requires that the DataFrame columns
         input at :term:`fit` and :term:`transform` have identical order.
-        
+
     sparse_threshold: float, default=0.3
         If the output of the different transformers contains sparse matrices,
         these will be stacked as a sparse matrix if the overall density is
-        lower than this value. Use sparse_threshold=0 to always return dense. 
+        lower than this value. Use sparse_threshold=0 to always return dense.
         When the transformed output consists of all dense data, the stacked result
         will be dense, and this keyword will be ignored.
-        
+
     n_jobs : int, default=None
         Number of jobs to run in parallel.
         ``None`` means 1 unless in a :obj:`joblib.parallel_backend` context.
         ``-1`` means using all processors.
-        
+
     transformer_weights : dict, default=None
         Multiplicative weights for features per transformer. The output of the
         transformer is multiplied by these weights. Keys are transformer names,
         values the weights.
-        
+
     verbose : bool, default=False
         If True, the time elapsed while fitting each transformer will be
         printed as it is completed
